package io.aurigraph.v11.grpc;

import io.grpc.Server;
import io.grpc.ServerBuilder;
import io.quarkus.logging.Log;
import io.quarkus.runtime.StartupEvent;
import io.quarkus.runtime.ShutdownEvent;
import jakarta.enterprise.context.ApplicationScoped;
import jakarta.enterprise.event.Observes;
import jakarta.enterprise.inject.Instance;
import jakarta.inject.Inject;
import java.io.IOException;

/**
 * gRPC Service Configuration for Aurigraph V11
 *
 * Configures and manages the gRPC server for internal service-to-service communication.
 * Binds all gRPC service implementations to the gRPC port (9004).
 *
 * Architecture:
 * - HTTP/2 based communication for multiplexing
 * - Protocol Buffer serialization for type-safety
 * - Streaming support for real-time updates
 * - Zero-copy transmission for high performance
 *
 * Services registered:
 * 1. TransactionService - Transaction processing and mempool management
 * 2. ConsensusService - HyperRAFT++ consensus and log replication
 * 3. ContractService - Smart contract deployment and execution
 * 4. TraceabilityService - Contract-asset link traceability
 * 5. CryptoService - Quantum-resistant cryptographic operations
 * 6. StorageService - State storage and key-value operations
 * 7. NetworkService - Peer communication and message routing
 */
@ApplicationScoped
public class GrpcServiceConfiguration {

    private static final int GRPC_PORT = 9004;
    private static final int GRPC_MAX_INBOUND_MESSAGE_SIZE = 50 * 1024 * 1024; // 50MB
    private static final int GRPC_KEEPALIVE_TIME_SECONDS = 30;
    private static final int GRPC_KEEPALIVE_TIMEOUT_SECONDS = 5;

    // TransactionService is the primary service implementation for this sprint
    @Inject
    Instance<TransactionServiceImpl> transactionServiceInstance;

    // ConsensusService implementation (Agent 1.2)
    @Inject
    Instance<ConsensusServiceImpl> consensusServiceInstance;

    // ContractService implementation (Agent 1.3)
    @Inject
    Instance<ContractServiceImpl> contractServiceInstance;

    // CryptoService implementation (Agent 1.4)
    @Inject
    Instance<CryptoServiceImpl> cryptoServiceInstance;

    // StorageService implementation (Agent 1.5)
    @Inject
    Instance<StorageServiceImpl> storageServiceInstance;

    // TraceabilityService implementation (Agent 2.1)
    @Inject
    Instance<TraceabilityServiceImpl> traceabilityServiceInstance;

    // NetworkService implementation (Agent 2.2)
    @Inject
    Instance<NetworkServiceImpl> networkServiceInstance;

    // BlockchainService implementation (Agent B)
    @Inject
    Instance<BlockchainServiceImpl> blockchainServiceInstance;

    // gRPC Interceptors
    @Inject
    Instance<AuthorizationInterceptor> authorizationInterceptorInstance;

    @Inject
    Instance<LoggingInterceptor> loggingInterceptorInstance;

    @Inject
    Instance<MetricsInterceptor> metricsInterceptorInstance;

    @Inject
    Instance<ExceptionInterceptor> exceptionInterceptorInstance;

    private Server grpcServer;

    /**
     * Initialize and start gRPC server on application startup
     */
    void onStart(@Observes StartupEvent event) {
        try {
            Log.infof("Initializing gRPC server on port %d", GRPC_PORT);

            var builder = ServerBuilder.forPort(GRPC_PORT);

            // Register TransactionService if available
            if (transactionServiceInstance.isResolvable()) {
                builder.addService(transactionServiceInstance.get());
                Log.infof("✅ TransactionService registered");
            }

            // Register ConsensusService if available (Agent 1.2)
            if (consensusServiceInstance.isResolvable()) {
                builder.addService(consensusServiceInstance.get());
                Log.infof("✅ ConsensusService registered");
            }

            // Register ContractService if available (Agent 1.3)
            if (contractServiceInstance.isResolvable()) {
                builder.addService(contractServiceInstance.get());
                Log.infof("✅ ContractService registered");
            }

            // Register CryptoService if available (Agent 1.4)
            if (cryptoServiceInstance.isResolvable()) {
                builder.addService(cryptoServiceInstance.get());
                Log.infof("✅ CryptoService registered");
            }

            // Register StorageService if available (Agent 1.5)
            if (storageServiceInstance.isResolvable()) {
                builder.addService(storageServiceInstance.get());
                Log.infof("✅ StorageService registered");
            }

            // Register TraceabilityService if available (Agent 2.1)
            if (traceabilityServiceInstance.isResolvable()) {
                builder.addService(traceabilityServiceInstance.get());
                Log.infof("✅ TraceabilityService registered");
            }

            // Register NetworkService if available (Agent 2.2)
            if (networkServiceInstance.isResolvable()) {
                builder.addService(networkServiceInstance.get());
                Log.infof("✅ NetworkService registered");
            }

            // Register BlockchainService if available (Agent B)
            if (blockchainServiceInstance.isResolvable()) {
                builder.addService(blockchainServiceInstance.get());
                Log.infof("✅ BlockchainService registered");
            }

            // Register gRPC Interceptors
            if (exceptionInterceptorInstance.isResolvable()) {
                builder.intercept(exceptionInterceptorInstance.get());
                Log.infof("✅ ExceptionInterceptor registered");
            }

            if (authorizationInterceptorInstance.isResolvable()) {
                builder.intercept(authorizationInterceptorInstance.get());
                Log.infof("✅ AuthorizationInterceptor registered");
            }

            if (loggingInterceptorInstance.isResolvable()) {
                builder.intercept(loggingInterceptorInstance.get());
                Log.infof("✅ LoggingInterceptor registered");
            }

            if (metricsInterceptorInstance.isResolvable()) {
                builder.intercept(metricsInterceptorInstance.get());
                Log.infof("✅ MetricsInterceptor registered");
            }

            grpcServer = builder
                // Performance optimizations
                .maxInboundMessageSize(GRPC_MAX_INBOUND_MESSAGE_SIZE)
                .keepAliveTime(GRPC_KEEPALIVE_TIME_SECONDS, java.util.concurrent.TimeUnit.SECONDS)
                .keepAliveTimeout(GRPC_KEEPALIVE_TIMEOUT_SECONDS, java.util.concurrent.TimeUnit.SECONDS)
                .permitKeepAliveWithoutCalls(true)
                .permitKeepAliveTime(5, java.util.concurrent.TimeUnit.MINUTES)
                .build();

            grpcServer.start();

            Log.infof("gRPC server started successfully on port %d", GRPC_PORT);
            Log.info("Available gRPC services:");
            Log.info("   - TransactionService (tx submission, validation, mempool management)");
            Log.info("   - ConsensusService (HyperRAFT++ consensus, block proposal, voting, leader election)");
<<<<<<< HEAD
            Log.info("   - NetworkService (peer management, message broadcast, event streaming)");
=======
            Log.info("   - BlockchainService (block creation, validation, streaming, Merkle proofs)");
>>>>>>> ca98055a
            Log.info("   [TODO] - ContractService (smart contract deployment and execution)");
            Log.info("   [TODO] - TraceabilityService (contract-asset link tracking)");
            Log.info("   [TODO] - CryptoService (quantum-resistant cryptography)");
            Log.info("   [TODO] - StorageService (key-value state storage)");

        } catch (IOException e) {
            Log.error("Failed to start gRPC server", e);
            throw new RuntimeException("gRPC server failed to start", e);
        }
    }

    /**
     * Gracefully shutdown gRPC server on application shutdown
     */
    void onStop(@Observes ShutdownEvent event) {
        if (grpcServer != null) {
            try {
                Log.info("Shutting down gRPC server...");
                grpcServer.shutdown();

                // Wait up to 5 seconds for graceful shutdown
                if (!grpcServer.awaitTermination(5, java.util.concurrent.TimeUnit.SECONDS)) {
                    Log.warn("gRPC server did not shut down gracefully within timeout, forcing...");
                    grpcServer.shutdownNow();
                }

                Log.info("✅ gRPC server shut down successfully");
            } catch (InterruptedException e) {
                Log.error("Interrupted while shutting down gRPC server", e);
                grpcServer.shutdownNow();
            }
        }
    }

    /**
     * Get the gRPC server instance
     * Useful for testing and monitoring
     */
    public Server getGrpcServer() {
        return grpcServer;
    }

    /**
     * Get the gRPC port
     */
    public int getGrpcPort() {
        return GRPC_PORT;
    }
}<|MERGE_RESOLUTION|>--- conflicted
+++ resolved
@@ -178,13 +178,10 @@
 
             Log.infof("gRPC server started successfully on port %d", GRPC_PORT);
             Log.info("Available gRPC services:");
-            Log.info("   - TransactionService (tx submission, validation, mempool management)");
-            Log.info("   - ConsensusService (HyperRAFT++ consensus, block proposal, voting, leader election)");
-<<<<<<< HEAD
-            Log.info("   - NetworkService (peer management, message broadcast, event streaming)");
-=======
-            Log.info("   - BlockchainService (block creation, validation, streaming, Merkle proofs)");
->>>>>>> ca98055a
+            Log.info("   ✅ TransactionService (tx submission, validation, mempool management, batch support)");
+            Log.info("   ✅ ConsensusService (HyperRAFT++ consensus, block proposal, voting, leader election)");
+            Log.info("   ✅ NetworkService (peer management, message broadcast, event streaming)");
+            Log.info("   ✅ BlockchainService (block creation, validation, streaming, Merkle proofs)");
             Log.info("   [TODO] - ContractService (smart contract deployment and execution)");
             Log.info("   [TODO] - TraceabilityService (contract-asset link tracking)");
             Log.info("   [TODO] - CryptoService (quantum-resistant cryptography)");
